--- conflicted
+++ resolved
@@ -5,41 +5,30 @@
  * removing and manipulation of segments
  */
 define([
-<<<<<<< HEAD
-  "konva",
-  "peaks/waveform/waveform.mixins",
-  "peaks/markers/shapes/wave",
-  "peaks/markers/shapes/rect"
-], function (Konva, mixins, SegmentShape,RectangleShape) {
-=======
   'konva',
   'peaks/waveform/waveform.mixins',
-  'peaks/markers/shapes/wave'
-], function(Konva, mixins, SegmentShape) {
->>>>>>> c8a90804
+  'peaks/markers/shapes/wave',
+  'peaks/markers/shapes/rect'
+], function(Konva, mixins, WaveShape, RectangleShape) {
   'use strict';
 
   function WaveformSegments(peaks) {
     var self = this;
 
-<<<<<<< HEAD
-    var SegmentShape;
-
     switch (peaks.options.segmentStyle) {
       case 'wave':
-        SegmentShape = WaveShape;
-      break;
+        this.SegmentShape = WaveShape;
+        break;
+
       case 'rect':
-        SegmentShape = RectangleShape;
-      break;
+        this.SegmentShape = RectangleShape;
+        break;
+
       default:
-        throw new Error("Invalid segmentStyle: " + peaks.options.segmentStyle);
-   
-    }
-
-=======
+        throw new Error('Invalid segmentStyle: ' + peaks.options.segmentStyle);
+    }
+
     self.peaks = peaks;
->>>>>>> c8a90804
     self.segments = [];
 
     var views = [
@@ -53,10 +42,10 @@
         view.stage.add(view.segmentLayer);
         view.segmentLayer.moveToTop();
 
-        // if the view's public API supports it, 
-        // let it know that it the segment layer has been added so that it may reorganise its layers
+        // If the view's public API supports it, let it know that it the
+        // segment layer has been added so that it may reorganise its layers
         if (typeof view.segmentLayerAdded === 'function') {
-          view.segmentLayerAdded ();
+          view.segmentLayerAdded();
         }
       }
 
@@ -96,7 +85,7 @@
     segmentGroups.forEach(function(segmentGroup, i) {
       var view = self.views[i];
 
-      segmentGroup.waveformShape = SegmentShape.createShape(segment, view);
+      segmentGroup.waveformShape = self.SegmentShape.createShape(segment, view);
 
       segmentGroup.waveformShape.on('mouseenter', function onMouseEnter(event) {
         event.target.parent.label.show();
@@ -183,7 +172,11 @@
     // Label
     // segment.overview.label.setX(overviewStartOffset);
 
-    SegmentShape.update.call(segment.overview.waveformShape, this.peaks.waveform.waveformOverview, segment.id);
+    this.SegmentShape.update.call(
+      segment.overview.waveformShape,
+      this.peaks.waveform.waveformOverview,
+      segment.id
+    );
 
     // Zoom
     var zoomStartOffset = this.peaks.waveform.waveformZoomView.data.at_time(segment.startTime);
@@ -196,78 +189,35 @@
       zoomStartOffset = frameStartOffset;
     }
 
-<<<<<<< HEAD
-      if (peaks.waveform.waveformZoomView.data.segments[segment.id].visible) {
-
-        var segmentData = peaks.waveform.waveformZoomView.data.segments[segment.id];
-        var offset_length = segmentData.offset_length;
-        var offset_start = segmentData.offset_start - peaks.waveform.waveformZoomView.data.offset_start;
-
-        var startPixel = zoomStartOffset - frameStartOffset;
-        var endPixel = zoomEndOffset - frameStartOffset;
-
-       
-        segment.zoom.show();
-
-        if (segment.editable) {
-          if (segment.zoom.inMarker) segment.zoom.inMarker.show().setX(offset_start - segment.zoom.inMarker.getWidth());
-          if (segment.zoom.outMarker) segment.zoom.outMarker.show().setX(offset_length + offset_start);
-=======
     if (zoomEndOffset > frameEndOffset) {
       zoomEndOffset = frameEndOffset;
     }
 
     if (this.peaks.waveform.waveformZoomView.data.segments[segment.id].visible) {
-      var startPixel = zoomStartOffset - frameStartOffset;
-      var endPixel   = zoomEndOffset   - frameStartOffset;
+      var segmentData = this.peaks.waveform.waveformZoomView.data.segments[segment.id];
+      var offsetLength = segmentData.offset_length;
+      var offsetStart  = segmentData.offset_start - this.peaks.waveform.waveformZoomView.data.offset_start;
+
+      // var startPixel = zoomStartOffset - frameStartOffset;
+      // var endPixel   = zoomEndOffset - frameStartOffset;
 
       segment.zoom.show();
->>>>>>> c8a90804
 
       if (segment.editable) {
         if (segment.zoom.inMarker) {
-          segment.zoom.inMarker.show().setX(startPixel - segment.zoom.inMarker.getWidth());
+          segment.zoom.inMarker.show().setX(offsetStart - segment.zoom.inMarker.getWidth());
         }
 
         if (segment.zoom.outMarker) {
-          segment.zoom.outMarker.show().setX(endPixel);
+          segment.zoom.outMarker.show().setX(offsetLength + offsetStart);
         }
 
-<<<<<<< HEAD
-    var segmentHandleDrag = function (thisSeg, segment) {
-      if (thisSeg.inMarker.getX() > 0) {
-        var inOffset = thisSeg.view.frameOffset + thisSeg.inMarker.getX() + thisSeg.inMarker.getWidth();
-        segment.startTime = (typeof thisSeg.view.atDataTime === 'function') ?  thisSeg.view.atDataTime(inOffset) : thisSeg.data.time(inOffset);
-      }
-
-      if (thisSeg.outMarker.getX() < thisSeg.view.width) {
-        var outOffset = thisSeg.view.frameOffset + thisSeg.outMarker.getX();
-        segment.endTime = (typeof thisSeg.view.atDataTime === 'function') ? thisSeg.view.atDataTime(outOffset) : thisSeg.view.data.time(outOffset);
-      }
-      
-      peaks.emit("segments.dragged", segment);
-
-      updateSegmentWaveform(segment);
-      this.render();
-    }.bind(this);
-
-    var getSegmentColor = function () {
-      var c;
-      if (peaks.options.randomizeSegmentColor) {
-        var g = function () { return Math.floor(Math.random()*255); };
-        c = 'rgba('+g()+', '+g()+', '+g()+', 1)';
-      } else {
-        c = peaks.options.segmentColor;
-      }
-      return c;
-    };
-=======
         // Change Text
         segment.zoom.inMarker.label.setText(mixins.niceTime(segment.startTime, false));
         segment.zoom.outMarker.label.setText(mixins.niceTime(segment.endTime, false));
       }
 
-      SegmentShape.update.call(
+      this.SegmentShape.update.call(
         segment.zoom.waveformShape,
         this.peaks.waveform.waveformZoomView,
         segment.id
@@ -277,7 +227,6 @@
       segment.zoom.hide();
     }
   };
->>>>>>> c8a90804
 
   WaveformSegments.prototype.segmentHandleDrag = function(thisSeg, segment) {
     if (thisSeg.inMarker.getX() > 0) {
@@ -285,13 +234,17 @@
                      thisSeg.inMarker.getX() +
                      thisSeg.inMarker.getWidth();
 
-      segment.startTime = thisSeg.view.data.time(inOffset);
+      segment.startTime = (typeof thisSeg.view.atDataTime === 'function') ?
+                          thisSeg.view.atDataTime(inOffset) :
+                          thisSeg.data.time(inOffset);
     }
 
     if (thisSeg.outMarker.getX() < thisSeg.view.width) {
       var outOffset = thisSeg.view.frameOffset + thisSeg.outMarker.getX();
 
-      segment.endTime = thisSeg.view.data.time(outOffset);
+      segment.endTime = (typeof thisSeg.view.atDataTime === 'function') ?
+                        thisSeg.view.atDataTime(outOffset) :
+                        thisSeg.view.data.time(outOffset);
     }
 
     this.peaks.emit('segments.dragged', segment);
