define(['main', 'EventEmitter', 'Kinetic'], function(Peaks, EventEmitter, Kinetic){
<<<<<<< HEAD
  describe("Peaks", function () {
=======
  describe("Peaks API interface", function () {
>>>>>>> a73b6d82

    var p;

    /**
     * SETUP =========================================================
     */

    beforeEach(function (done) {
      loadAllFixtures();

      p = Peaks.init({
        container: document.getElementById('waveform-visualiser-container'),
        audioElement: document.querySelector('audio'),
        dataUri: 'base/test_data/sample.dat',
        keyboard: true,
        height: 240
      });

      setTimeout(done, 500);
    });

    /**
     * TEARDOWN ======================================================
     */

    afterEach(function (done) {
      removeAllFixtures();
      setTimeout(done, 200);
    });

    /**
     * TESTS =========================================================
     */

    it("should be a prototyped object inheriting from EventEmitter", function () {
      expect(Peaks).to.be.a("function");
      expect(p).to.be.an.instanceOf(Peaks);
      expect(p).to.be.an.instanceOf(EventEmitter);
<<<<<<< HEAD
    });

    describe("create", function(){
      it("should throw an exception if no audioElement is provided", function(){
        expect(function(){
          Peaks.init({
            container: document.getElementById('waveform-visualiser-container'),
            dataUri: 'base/test_data/sample.dat'
          });
        }).to.throw(/provide an audio element/);
      });
=======
    });

    //@see https://github.com/bbcrd/peaks.js/issues/9
    xit("should return the correct time for time.getCurrentTime()", function (done) {
      //Peaks.player.player.currentTime = 6;
      document.querySelector('audio').currentTime = 6;

      setTimeout(function(){
        expect(p.time.getCurrentTime()).to.equal(6);
        done();
      }, 500);
    });

    it("should be able to set and return the zoom level", function () {
      expect(p.zoom.getZoom()).to.equal(0);

      p.zoom.setZoom(1);

      expect(p.zoom.getZoom()).to.equal(1);
    });

    it("should be able to add and return segments", function (done) {

      var testSeg = {
        startTime: 10,
        endTime: 20,
        editable: false
      };

      p.segments.addSegment([testSeg]);

      setTimeout(function(){
        var segments = p.segments.getSegments();

        expect(segments).to.have.length.of(1);
        expect(segments[0].startTime).to.equal(testSeg.startTime);
        expect(segments[0].endTime).to.equal(testSeg.endTime);
>>>>>>> a73b6d82

      it("should throw an exception if audioElement is not an HTMLMediaElement", function(){
        expect(function(){
          Peaks.init({
            container: document.getElementById('waveform-visualiser-container'),
            audioElement: document.createElement('div'),
            dataUri: 'base/test_data/sample.dat'
          });
        }).to.throw(/HTMLMediaElement/);
      });

      it("should throw an exception if no dataUri is provided", function(){
        expect(function(){
          Peaks.init({
            container: document.getElementById('waveform-visualiser-container'),
            audioElement: document.querySelector('audio')
          });
        }).to.throw(/dataUri/);
      });

      it("should thrown an exception if no container is provided", function(){
        expect(function(){
          Peaks.init({
            audioElement: document.querySelector('audio'),
            dataUri: 'base/test_data/sample.dat'
          });
        }).to.throw(/provide a container/);
      });

      it("should thrown an exception if the container has no layout", function(){
        expect(function(){
          Peaks.init({
            audioElement: document.querySelector('audio'),
            container: document.createElement('div'),
            dataUri: 'base/test_data/sample.dat'
          });
        }).to.throw(/width/);
      });
    });

  });

});<|MERGE_RESOLUTION|>--- conflicted
+++ resolved
@@ -1,9 +1,5 @@
 define(['main', 'EventEmitter', 'Kinetic'], function(Peaks, EventEmitter, Kinetic){
-<<<<<<< HEAD
-  describe("Peaks", function () {
-=======
   describe("Peaks API interface", function () {
->>>>>>> a73b6d82
 
     var p;
 
@@ -42,7 +38,6 @@
       expect(Peaks).to.be.a("function");
       expect(p).to.be.an.instanceOf(Peaks);
       expect(p).to.be.an.instanceOf(EventEmitter);
-<<<<<<< HEAD
     });
 
     describe("create", function(){
@@ -54,45 +49,6 @@
           });
         }).to.throw(/provide an audio element/);
       });
-=======
-    });
-
-    //@see https://github.com/bbcrd/peaks.js/issues/9
-    xit("should return the correct time for time.getCurrentTime()", function (done) {
-      //Peaks.player.player.currentTime = 6;
-      document.querySelector('audio').currentTime = 6;
-
-      setTimeout(function(){
-        expect(p.time.getCurrentTime()).to.equal(6);
-        done();
-      }, 500);
-    });
-
-    it("should be able to set and return the zoom level", function () {
-      expect(p.zoom.getZoom()).to.equal(0);
-
-      p.zoom.setZoom(1);
-
-      expect(p.zoom.getZoom()).to.equal(1);
-    });
-
-    it("should be able to add and return segments", function (done) {
-
-      var testSeg = {
-        startTime: 10,
-        endTime: 20,
-        editable: false
-      };
-
-      p.segments.addSegment([testSeg]);
-
-      setTimeout(function(){
-        var segments = p.segments.getSegments();
-
-        expect(segments).to.have.length.of(1);
-        expect(segments[0].startTime).to.equal(testSeg.startTime);
-        expect(segments[0].endTime).to.equal(testSeg.endTime);
->>>>>>> a73b6d82
 
       it("should throw an exception if audioElement is not an HTMLMediaElement", function(){
         expect(function(){
